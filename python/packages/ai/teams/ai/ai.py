--- conflicted
+++ resolved
@@ -115,11 +115,7 @@
 
             if existing and not existing.allow_overrides:
                 raise ApplicationError(f"""
-<<<<<<< HEAD
-                    The AI.action() method was called with a previously 
-=======
                     The AI.action() method was called with a previously
->>>>>>> 418299d1
                     registered action named \"{action_name}\".
                     """)
 
