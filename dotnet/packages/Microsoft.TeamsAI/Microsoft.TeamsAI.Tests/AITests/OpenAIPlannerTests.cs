--- conflicted
+++ resolved
@@ -281,12 +281,6 @@
             var apiKey = "randomApiKey";
             var model = "gpt-model";
 
-<<<<<<< HEAD
-            var options = new OpenAIPlannerOptions<TestTurnState>(apiKey, model, new PromptManager<TestTurnState>(), string.Empty);
-            var turnContextMock = new Mock<ITurnContext>();
-            var turnStateMock = new Mock<TestTurnState>();
-            var moderatorMock = new Mock<IModerator<TestTurnState>>();
-=======
             var options = new OpenAIPlannerOptions<TurnState<Record, Record, TempState>>(apiKey, model, new PromptManager<TurnState<Record, Record, TempState>>(), string.Empty);
             var botAdapterStub = Mock.Of<BotAdapter>();
             var turnContextMock = new TurnContext(botAdapterStub,
@@ -300,28 +294,22 @@
                 });
             var turnState = TurnStateConfig.GetTurnStateWithConversationStateAsync(turnContextMock);
             var moderatorMock = new Mock<IModerator<TurnState<Record, Record, TempState>>>();
->>>>>>> 6ac5cc63
-
-            var promptTemplate = new PromptTemplate(
-                "prompt",
-                new PromptTemplateConfiguration
-                {
-                    Completion =
-                    {
-                        MaxTokens = 2000,
-                        Temperature = 0.2,
-                        TopP = 0.5,
-                    }
-                }
-            );
-
-<<<<<<< HEAD
-            var planner = new CustomCompletionOpenAIPlanner<TestTurnState>(options);
-            var aiOptions = new AIOptions<TestTurnState>(planner, moderatorMock.Object);
-=======
+
+            var promptTemplate = new PromptTemplate(
+                "prompt",
+                new PromptTemplateConfiguration
+                {
+                    Completion =
+                    {
+                        MaxTokens = 2000,
+                        Temperature = 0.2,
+                        TopP = 0.5,
+                    }
+                }
+            );
+
             var planner = new CustomCompletionOpenAIPlannerWithTurnState<TurnState<Record, Record, TempState>>(options);
             var aiOptions = new AIOptions<TurnState<Record, Record, TempState>> (planner, moderatorMock.Object);
->>>>>>> 6ac5cc63
             var exceptionMessage = "Exception Message";
             var thrownException = new SemanticKernel.Diagnostics.HttpOperationException(exceptionMessage)
             {
@@ -373,15 +361,6 @@
             var apiKey = "randomApiKey";
             var model = "gpt-randomModelId";
 
-<<<<<<< HEAD
-            var options = new OpenAIPlannerOptions<TestTurnState>(apiKey, model, new PromptManager<TestTurnState>(), string.Empty);
-            var turnContextMock = new Mock<ITurnContext>();
-            var turnStateMock = new Mock<TestTurnState>();
-            var promptTemplate = new PromptTemplate("Test", new());
-
-            var planner = new CustomCompletionOpenAIPlanner<TestTurnState>(options);
-            var aiOptions = new AIOptions<TestTurnState>(planner);
-=======
             var options = new OpenAIPlannerOptions<TurnState<Record, Record, TempState>>(apiKey, model, new PromptManager<TurnState<Record, Record, TempState>>(), string.Empty);
             var botAdapterStub = Mock.Of<BotAdapter>();
             var turnContextMock = new TurnContext(botAdapterStub,
@@ -398,7 +377,6 @@
 
             var planner = new CustomCompletionOpenAIPlannerWithTurnState<TurnState<Record, Record, TempState>>(options);
             var aiOptions = new AIOptions<TurnState<Record, Record, TempState>>(planner);
->>>>>>> 6ac5cc63
             MockChatCompletion(planner.ChatCompletionMock, "chat-completion");
 
             // Act
@@ -433,16 +411,10 @@
             public Mock<IChatCompletion> ChatCompletionMock { get; } = new Mock<IChatCompletion>();
 
             public CustomCompletionOpenAIPlanner(OpenAIPlannerOptions<TState> options, ILoggerFactory? loggerFactory = null) : base(options, loggerFactory)
-<<<<<<< HEAD
             {
             }
 
             private protected override ITextCompletion _CreateTextCompletionService(OpenAIPlannerOptions<TState> options)
-=======
-            {
-            }
-
-            private protected override ITextCompletion _CreateTextCompletionService(OpenAIPlannerOptions<TState> options)
             {
                 return TextCompletionMock.Object;
             }
@@ -464,16 +436,11 @@
             }
 
             private protected override ITextCompletion _CreateTextCompletionService(OpenAIPlannerOptions<TurnState<Record, Record, TempState>> options)
->>>>>>> 6ac5cc63
             {
                 return TextCompletionMock.Object;
             }
 
-<<<<<<< HEAD
-            private protected override IChatCompletion _CreateChatCompletionService(OpenAIPlannerOptions<TState> options)
-=======
             private protected override IChatCompletion _CreateChatCompletionService(OpenAIPlannerOptions<TurnState<Record, Record, TempState>> options)
->>>>>>> 6ac5cc63
             {
                 return ChatCompletionMock.Object;
             }
