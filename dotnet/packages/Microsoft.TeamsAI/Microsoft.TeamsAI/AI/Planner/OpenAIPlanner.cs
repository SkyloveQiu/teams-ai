﻿using Azure.AI.OpenAI;
using Microsoft.Teams.AI.Exceptions;
using Microsoft.Teams.AI.Utilities;
using Microsoft.Extensions.Logging;
using Microsoft.Extensions.Logging.Abstractions;
using Microsoft.SemanticKernel;
using Microsoft.SemanticKernel.AI.ChatCompletion;
using Microsoft.SemanticKernel.AI.TextCompletion;
using Microsoft.SemanticKernel.Connectors.AI.OpenAI.ChatCompletion;
using Microsoft.SemanticKernel.Connectors.AI.OpenAI.TextCompletion;
using Microsoft.SemanticKernel.SemanticFunctions;
using PromptTemplate = Microsoft.Teams.AI.AI.Prompt.PromptTemplate;
using Microsoft.Teams.AI.State;
using Microsoft.Bot.Builder;
using System.Runtime.CompilerServices;
using System.Net;

// For Unit Test
[assembly: InternalsVisibleTo("Microsoft.Teams.AI.Tests")]
namespace Microsoft.Teams.AI.AI.Planner
{
    /// <summary>
    /// A planner that uses OpenAI's textCompletion and chatCompletion API's to generate plans.
    /// </summary>
    /// <remarks>
    /// This planner can be configured to use different models for different prompts. The prompts model
    /// will determine which API is used to generate the plan.Any model that starts with 'gpt-' will
    /// use the chatCompletion API, otherwise the textCompletion API will be used.
    /// </remarks>
    public class OpenAIPlanner<TState, TOptions> : IPlanner<TState>
<<<<<<< HEAD
        where TState : ITurnState<StateBase, StateBase, TempState>
=======
        where TState : ITurnState<Record, Record, TempState>
>>>>>>> 6ac5cc63
        where TOptions : OpenAIPlannerOptions<TState>
    {
        private TOptions _options { get; }
        private protected readonly IKernel _kernel;
        private readonly ILogger _logger;


        /// <summary>
        /// Creates a new instance of the <see cref="OpenAIPlanner{TState, TOptions}"/> class.
        /// </summary>
        /// <param name="options">The options to configure the planner.</param>
        /// <param name="loggerFactory">Optional. The logger factory instance.</param>
        /// <exception cref="ArgumentException"></exception>
        public OpenAIPlanner(TOptions options, ILoggerFactory? loggerFactory = null)
        {
            // TODO: Configure Retry Handler
            _options = options;
            KernelBuilder builder = Kernel.Builder
                .WithDefaultAIService(_CreateTextCompletionService(options))
                .WithDefaultAIService(_CreateChatCompletionService(options));

            _logger = loggerFactory is null ? NullLogger.Instance : loggerFactory.CreateLogger(typeof(OpenAIPlanner<TState, TOptions>));

            if (options.LogRequests && loggerFactory == null)
            {
                throw new ArgumentException($"`{nameof(loggerFactory)}` parameter cannot be null if `LogRequests` option is set to true");
            }

            builder.WithLoggerFactory(loggerFactory ?? NullLoggerFactory.Instance);

            _kernel = builder.Build();
        }

        private protected virtual ITextCompletion _CreateTextCompletionService(TOptions options)
        {
            Verify.ParamNotNull(options);

            return new OpenAITextCompletion(
                options.DefaultModel,
                options.ApiKey,
                options.Organization
            );

        }

        private protected virtual IChatCompletion _CreateChatCompletionService(TOptions options)
        {
            Verify.ParamNotNull(options);

            return new OpenAIChatCompletion(
                options.DefaultModel,
                options.ApiKey,
                options.Organization
            );
        }

        /// <inheritdoc/>
        public virtual async Task<string> CompletePromptAsync(ITurnContext turnContext, TState turnState, PromptTemplate promptTemplate, AIOptions<TState> options, CancellationToken cancellationToken = default)
        {
            Verify.ParamNotNull(turnContext);
            Verify.ParamNotNull(turnState);
            Verify.ParamNotNull(options);

            string model = _GetModel(promptTemplate);
            string result;
            int completionTokens;
            int promptTokens;
            bool isChatCompletion = model.StartsWith("gpt-", StringComparison.OrdinalIgnoreCase);

            try
            {
                DateTime startTime = DateTime.Now;
                string prefix = isChatCompletion ? "CHAT" : "PROMPT";

                _logger?.LogInformation($"\n{prefix} REQUEST: \n\'\'\'\n{promptTemplate.Text}\n\'\'\'");

                if (isChatCompletion)
                {
                    string? userMessage = turnState?.Temp?.Input;

                    // Request base chat completion
                    IChatResult response = await _CreateChatCompletion(turnState!, options, promptTemplate, userMessage, cancellationToken);
                    ChatMessageBase message = await response.GetChatMessageAsync(cancellationToken).ConfigureAwait(false);
                    CompletionsUsage usage = response.ModelResult.GetOpenAIChatResult().Usage;

                    completionTokens = usage.CompletionTokens;
                    promptTokens = usage.PromptTokens;
                    result = message.Content.ToString();
                }
                else
                {
                    // Request base text completion
                    ITextResult response = await _CreateTextCompletion(promptTemplate, cancellationToken);
                    CompletionsUsage usage = response.ModelResult.GetOpenAITextResult().Usage;

                    completionTokens = usage.CompletionTokens;
                    promptTokens = usage.PromptTokens;
                    result = await response.GetCompletionAsync(cancellationToken).ConfigureAwait(false);
                }

                // Response succeeded with a completion
                TimeSpan duration = DateTime.Now - startTime;

                _logger?.LogInformation($"\n{prefix} SUCCEEDED: duration={duration.TotalSeconds} prompt={promptTokens} completion={completionTokens} response={result}");

                return result;
            }
            catch (SemanticKernel.Diagnostics.HttpOperationException ex) when (ex.StatusCode == (HttpStatusCode)429)
            {
                // rate limited
                throw new HttpOperationException($"Error while executing AI prompt completion: {ex.Message}", ex.StatusCode);
            }
            catch (Exception ex)
            {
                throw new TeamsAIException($"Error while executing AI prompt completion: {ex.Message}", ex);
            }
        }

        /// <inheritdoc/>
        public async Task<Plan> GeneratePlanAsync(ITurnContext turnContext, TState turnState, PromptTemplate promptTemplate, AIOptions<TState> options, CancellationToken cancellationToken = default)
        {
            Verify.ParamNotNull(turnContext);
            Verify.ParamNotNull(turnState);
            Verify.ParamNotNull(options);

            string result;
            try
            {
                result = await CompletePromptAsync(turnContext, turnState, promptTemplate, options, cancellationToken);
            }
            catch (HttpOperationException ex)
            {
                // Ensure we don't have an http error
                if (ex.isHttpErrorStatusCode())
                {
                    Plan plan = new();
                    plan.Commands.Add(new PredictedDoCommand(AIConstants.HttpErrorActionName));
                    return plan;
                }

                throw;
            }


            if (result.Length > 0)
            {
                // Patch the occasional "Then DO" which gets predicted
                result = result.Trim().Replace("Then DO ", "THEN DO ").Replace("Then SAY ", "THEN SAY");
                if (result.StartsWith("THEN "))
                {
                    result = result.Substring(5);
                }

                string? assistantPrefix = _options.History?.AssistantPrefix;

                if (assistantPrefix != null)
                {
                    // The model sometimes predicts additional text for the human side of things so skip that.
                    int position = result.ToLower().IndexOf(assistantPrefix.ToLower());
                    if (position >= 0)
                    {
                        result = result.Substring(position + assistantPrefix.Length);
                    }

                }

                // Parse response into commands
                Plan? plan;
                try
                {
                    plan = ResponseParser.ParseResponse(result.Trim());
                    Verify.ParamNotNull(plan);
                }
                catch (Exception ex)
                {
                    throw new TeamsAIException($"Error while generating plan from model response: {ex.Message}. Model response: {result}", ex);
                }


                // Filter to only a single SAY command
                if (_options.OneSayPerTurn)
                {
                    bool spoken = false;
                    plan.Commands = plan.Commands.FindAll((command) =>
                    {
                        if (command.Type == AIConstants.SayCommand)
                        {
                            if (spoken) { return false; }

                            spoken = true;
                        }

                        return true;
                    });
                }

                return plan;

            }

            // Return an empty plan by default
            return new Plan();
        }

        private async Task<ITextResult> _CreateTextCompletion(PromptTemplate promptTemplate, CancellationToken cancellationToken)
        {
            Verify.ParamNotNull(promptTemplate);

            PromptTemplateConfig skPromptTemplate = promptTemplate.Configuration.GetPromptTemplateConfig();

            ITextCompletion textCompletion = _kernel.GetService<ITextCompletion>();

            IReadOnlyList<ITextResult> completions = await textCompletion.GetCompletionsAsync(promptTemplate.Text, CompleteRequestSettings.FromCompletionConfig(skPromptTemplate.Completion), cancellationToken);
            return completions[0];
        }

        private async Task<IChatResult> _CreateChatCompletion(TState turnState, AIOptions<TState> aiOptions, PromptTemplate promptTemplate, string? userMessage, CancellationToken cancellationToken)
        {
            Verify.ParamNotNull(turnState);
            Verify.ParamNotNull(aiOptions);
            Verify.ParamNotNull(promptTemplate);

            PromptTemplateConfig templateConfig = promptTemplate.Configuration.GetPromptTemplateConfig();
            ChatRequestSettings chatRequestSettings = new()
            {
                Temperature = templateConfig.Completion.Temperature,
                TopP = templateConfig.Completion.TopP,
                PresencePenalty = templateConfig.Completion.PresencePenalty,
                FrequencyPenalty = templateConfig.Completion.FrequencyPenalty,
                StopSequences = templateConfig.Completion.StopSequences,
                MaxTokens = templateConfig.Completion.MaxTokens
            };

            IChatCompletion chatCompletion = _kernel.GetService<IChatCompletion>();

            ChatHistory chatHistory = chatCompletion.CreateNewChat();


            if (_options.UseSystemMessage)
            {
                chatHistory.AddSystemMessage(promptTemplate.Text);
            }
            else
            {
                chatHistory.AddUserMessage(promptTemplate.Text);
            }

            // Populate Conversation History
            if (_options.History != null && _options.History.TrackHistory)
            {
                string userPrefix = _options.History.UserPrefix;
                string assistantPrefix = _options.History.AssistantPrefix;
                string[] history = ConversationHistory.ToArray(turnState, _options.History.MaxTokens);

                for (int i = 0; i < history.Length; i++)
                {
                    string line = history[i];
                    if (line.StartsWith(userPrefix, StringComparison.OrdinalIgnoreCase))
                    {
                        line = line.Substring(userPrefix.Length).Trim();

                        chatHistory.AddUserMessage(line);
                    }
                    else if (line.StartsWith(assistantPrefix, StringComparison.OrdinalIgnoreCase))
                    {
                        line = line.Substring(assistantPrefix.Length).Trim();
                        chatHistory.AddAssistantMessage(line);
                    }
                }
            }

            // Add user message
            if (userMessage != null)
            {
                chatHistory.AddUserMessage(userMessage);
            }

            IReadOnlyList<IChatResult> completions = await chatCompletion.GetChatCompletionsAsync(chatHistory, chatRequestSettings, cancellationToken);

            return completions[0];
        }

        private string _GetModel(PromptTemplate promptTemplate)
        {
            if (promptTemplate.Configuration.DefaultBackends.Count > 0)
            {
                return promptTemplate.Configuration.DefaultBackends[0];
            }
            else
            {
                return _options.DefaultModel;
            }
        }

        /// <inheritdoc/>
        public async Task<Plan> BeginTaskAsync(ITurnContext turnContext, TState turnState, AI<TState> ai, CancellationToken cancellationToken)
        {
            Verify.ParamNotNull(turnContext);
            Verify.ParamNotNull(turnState);
            Verify.ParamNotNull(ai);
            return await ContinueTaskAsync(turnContext, turnState, ai, cancellationToken);
        }

        /// <inheritdoc/>
        public async Task<Plan> ContinueTaskAsync(ITurnContext turnContext, TState turnState, AI<TState> ai, CancellationToken cancellationToken)
        {
            Verify.ParamNotNull(turnContext);
            Verify.ParamNotNull(turnState);
            Verify.ParamNotNull(ai);
            PromptTemplate promptTemplate = _options.Prompts.LoadPromptTemplate(_options.DefaultPrompt);
            return await GeneratePlanAsync(turnContext, turnState, promptTemplate, ai.Options, cancellationToken);
        }
    }

    /// <inheritdoc/>
<<<<<<< HEAD
    public class OpenAIPlanner<TState> : OpenAIPlanner<TState, OpenAIPlannerOptions<TState>> where TState : ITurnState<StateBase, StateBase, TempState>
=======
    public class OpenAIPlanner<TState> : OpenAIPlanner<TState, OpenAIPlannerOptions<TState>> where TState : ITurnState<Record, Record, TempState>
>>>>>>> 6ac5cc63
    {
        /// <summary>
        /// Creates a new <see cref="OpenAIPlanner{TState}"/> instance.
        /// </summary>
        /// <param name="options">The options to configure the planner.</param>
        /// <param name="loggerFactory">The logger factory instance.</param>
        public OpenAIPlanner(OpenAIPlannerOptions<TState> options, ILoggerFactory? loggerFactory = null) : base(options, loggerFactory)
        {
        }
    }
}<|MERGE_RESOLUTION|>--- conflicted
+++ resolved
@@ -28,11 +28,7 @@
     /// use the chatCompletion API, otherwise the textCompletion API will be used.
     /// </remarks>
     public class OpenAIPlanner<TState, TOptions> : IPlanner<TState>
-<<<<<<< HEAD
-        where TState : ITurnState<StateBase, StateBase, TempState>
-=======
         where TState : ITurnState<Record, Record, TempState>
->>>>>>> 6ac5cc63
         where TOptions : OpenAIPlannerOptions<TState>
     {
         private TOptions _options { get; }
@@ -348,11 +344,7 @@
     }
 
     /// <inheritdoc/>
-<<<<<<< HEAD
-    public class OpenAIPlanner<TState> : OpenAIPlanner<TState, OpenAIPlannerOptions<TState>> where TState : ITurnState<StateBase, StateBase, TempState>
-=======
     public class OpenAIPlanner<TState> : OpenAIPlanner<TState, OpenAIPlannerOptions<TState>> where TState : ITurnState<Record, Record, TempState>
->>>>>>> 6ac5cc63
     {
         /// <summary>
         /// Creates a new <see cref="OpenAIPlanner{TState}"/> instance.
